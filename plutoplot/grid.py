from pathlib import Path
from typing import Dict

import numpy as np

from plutoplot.misc import Slicer, cached_property

from .coordinates import mapping_grid, mapping_tex, mapping_vars, transform_mesh


class Grid:
    """Grid datastructure to be initialized from gridfile

    Attributes:
        gridfile_path (Path): Path to gridfile
        coordinates (str): Name of coordinate system
        mapping_grid (:obj:`dict` of :obj:`str`): mapping from coordinate system variable
            name to PLUTO variable names.
            (e.g. for spherical coordinates `r`->`x1`, `theta`->`x2`, `phi`->`x3`, )
        mapping_vars (:obj:`dict` of :obj:`str`): mapping from coordinate system variable
            attribute name to PLUTO variable names.
            (e.g. for spherical coordinates `vr`->`vx1`, `vtheta`->`vx2`, `vphi`->`vx3`)
        mapping_tex (:obj:`dict` of :obj:`str`): mapping from variable name to LaTeX names.

        dims (:obj:`tuple` of :obj:`int`): domain dimensions
        size (int): total size of data arrays (product of dims)

        x1, x2, x3 (numpy.ndarray): cell centered grid (1d, not as mesh)
        x1i, x2i, x3i (numpy.ndarray): cell interface coordinates (1d, not as mesh)
        dx1, dx2, dx3 (numpy.ndarray): cell sizes (1d, not as mesh)

        r, z (numpy.ndarray): available if `coordinates == 'cylindrical'`, maps to x1, x2
        ri, zi (numpy.ndarray): available if `coordinates == 'cylindrical'`, maps to x1i, x2i
        dr, dz (numpy.ndarray): available if `coordinates == 'cylindrical'`, maps to dx1, dx2

        r, phi, z (numpy.ndarray): available if `coordinates == 'polar'`, maps to x1, x2, x3
        ri, phii, zi (numpy.ndarray): available if `coordinates == 'polar'`, maps to x1i, x2i, x3i
        dr, dphi, dz (numpy.ndarray): available if `coordinates == 'polar'`, maps to dx1, dx2, dx3

        r, theta, phi (numpy.ndarray): available if `coordinates == 'spherical'`, maps to x1, x2, x3
        ri, thetai, phii (numpy.ndarray): available if `coordinates == 'spherical'`, maps to x1i, x2i, x3i
        dr, dtheta, dphi (numpy.ndarray): available if `coordinates == 'spherical'`, maps to dx1, dx2, dx3

    Todo:
        * Generalize and document meshgrid functions
    """

    def __init__(self, gridfile: Path, coordinates: str = None, indexing="ijk"):
        """Initialize Grid from gridfile

        Args:
            gridfile (:obj:`str` or :obj:`Pathlike`): path to gridfile
            coordinates (:obj:`str`, optional): name of coordinate system (cartesian, polar,
                cylindrical, spherical). If not set this will be read from gridfile.
            indexing (:obj:`str`, optional): index order for arrays. 'ijk' or 'kji'
        """
        self.gridfile_path: Path = Path(gridfile)
        self.coordinates: str = None
        self.mapping_grid: Dict[str, str] = None
        self.mapping_vars: Dict[str, str] = None
        self.mapping_tex: Dict[str, str] = None

        # helper function to transpose arrays if necessary
        if indexing == "ijk":
            self.T = lambda x: x.T  # transpose
        elif indexing == "kji":
            self.T = lambda x: x  # do nothing
        else:
            raise RuntimeError(f"Pluto Grid: indexing {indexing} not supported")
        self.indexing = indexing

        # read gridfile, get coordinate system if necessary
        self.read_gridfile(gridfile, coordinates)

        if coordinates is not None:
            self.set_coordinate_system(coordinates)

        self.slicer = Slicer(GridSlice, grid=self)
        self.slice = slice(None)

    def set_coordinate_system(self, coordinates: str) -> None:
        """Set coordinate system of grid and get name mapping

        Args:
            coordinates (str): name of coordinate system (cartesian, polar,
                                                          cylindrical, spherical)
        """
        self.coordinates = coordinates
        self.mapping_grid = mapping_grid(coordinates)
        self.mapping_vars = mapping_vars(coordinates)
        self.mapping_tex = mapping_tex(coordinates)

    def read_gridfile(self, gridfile_path: Path, coordinates: str = None) -> None:
        """Read and parse gridfile

        Args:
            gridfile_path (:obj:`str` or :obj:`Pathlike`): Path to PLUTO gridfile `grid.out`
            coordinates (:obj:`str`, optional): coordinate system name
                                                If not set this will be read from gridfile

        Sets Attributes:
            x1, x2, x3 (numpy.ndarray): cell centered grid (1d, not as mesh)
            x1i, x2i, x3i (numpy.ndarray): cell interfaces (1d, not as mesh)
            dx1, dx2, dx3 (numpy.ndarray): cell sizes (1d, not as mesh)
            Lx1, Lx2, Lx3 (numpy.ndarray): Domain width
            dims (:obj:`tuple` of :obj:`int`): domain dimensions
            data_shape (:obj:`tuple` of :obj:`int`): shape of data array.
                                                     Depends on index order
            size (int): total size of data arrays (product of dims)
        """
        # to be filled with left and right cell interfaces
        x = []
        dims = []
        with gridfile_path.open() as gf:
            # Gridfile header
            header = False  # marker if gf pointer is in header
            while True:
                line = gf.readline()
                if line.startswith("# *****"):
                    # header starts and ends with # *****...
                    # toggle marker when entering header
                    # and exit when header is finished
                    header = not header
                    if not header:
                        break
                # set coordinate system from gridfile if not explicitly set
                elif coordinates is None and line.startswith("# GEOMETRY"):
                    self.set_coordinate_system(line[11:].strip().lower())

            # read all dimensions
            while True:
                # read line by line, stop if EOF
                line = gf.readline()
                if not line:
                    break
                # find line with resolution in dimension
                splitted = line.split()
                if len(splitted) == 1:
                    dim = int(splitted[0])
                    dims.append(dim)
                    # read all data from dimension, moves file pointer
                    data = np.fromfile(gf, sep=" ", count=dim * 3).reshape(-1, 3)
                    # save left and right cell interface
                    x.append((data[:, 1], data[:, 2]))

        # cell centers
        self.xn = tuple((xn[0] + xn[1]) / 2 for xn in x)
        # cell interfaces
        self.xni = tuple(np.append(xn[0], xn[1][-1]) for xn in x)
        # cell widths
        self.dxn = tuple(x[1:] - x[:-1] for x in self.xni)
        # domain widths
        self.L = tuple(x[-1] - x[0] for x in self.xni)

        # reference in named attributes
        for i in range(3):
            setattr(self, f"x{i+1}", self.xn[i])
            setattr(self, f"x{i+1}i", self.xni[i])
            setattr(self, f"dx{i+1}", self.dxn[i])
            setattr(self, f"Lx{i+1}", self.L[i])

        self.dims = tuple(dims)
        # indices of dims which are not 1
        self.rdims = tuple(dim for dim in dims if dim > 1)
        self.rdims_ind = tuple(i for i, dim in enumerate(dims) if dim > 1)

        self.data_shape = tuple(reversed(dims))
        if self.indexing == "ijk":
            self.rmask = tuple(slice(None) if dim > 1 else 0 for dim in self.dims)
        else:
            self.rmask = tuple(slice(None) if dim > 1 else 0 for dim in self.data_shape)

        self.size = np.product(self.dims)

    @cached_property
    def mesh_center(self):
        """
        2D cell center mesh in native coordinates
        Returns:
        X, Y with shape for each: (dim[1],dim[0])
        """
        if len(self.rdims) == 1:
            return self.xn[self.rdims_ind[0]]
        elif len(self.rdims) == 2:
            X, Y = np.meshgrid(self.xn[self.rdims_ind[0]], self.xn[self.rdims_ind[1]])
            return self.T(X), self.T(Y)
        else:
            raise NotImplementedError("3D mesh not implemented yet")

    @cached_property
    def mesh_edge(self):
        """
        2D cell edge mesh in native coordinates
        Returns:
        X, Y with shape for each: (dim[1]+1,dim[0]+1)
        """
        if len(self.rdims) == 1:
            return self.xn[self.rdims_ind[0]]
        elif len(self.rdims) == 2:
            X, Y = np.meshgrid(self.xni[self.rdims_ind[0]], self.xni[self.rdims_ind[1]])
            return self.T(X), self.T(Y)
        else:
            raise NotImplementedError("3D mesh not implemented yet")

    @cached_property
    def mesh_center_cartesian(self):
        """TODO"""
        if len(self.rdims) != 2:
            raise NotImplementedError(
                "Projection to cartesian grid only implemented in 2D"
            )
        return transform_mesh(self, *self.mesh_center)

    @cached_property
    def mesh_edge_cartesian(self):
        """TODO"""
        if len(self.rdims) != 2:
            raise NotImplementedError(
                "Projection to cartesian grid only implemented in 2D"
            )
        return transform_mesh(self, *self.mesh_edge)

    def __getattr__(self, name: str):
        if name.startswith("_"):
            raise AttributeError(f"{type(self).__name__} has no attribute '{name}'")
        try:
            return getattr(self, self.mapping_grid[name])
        except KeyError:
            pass
        raise AttributeError(f"{type(self).__name__} has no attribute '{name}'")

    def __str__(self) -> str:
        return (
            f"PLUTO Grid, Dimensions {self.dims}, Coordinate System: {self.coordinates}"
        )

    def __repr__(self) -> str:
        return f'{type(self).__name__}("{self.gridfile_path}", "{self.coordinates}")'

    def _repr_markdown_(self) -> str:
        """Jupyter pretty print"""
        return (
            f"**PLUTO Grid** Dimensions {self.dims}, {self.coordinates} coordinate system\n\n"
            "|   |   |   | L | N |\n"
            "|---|---|---|---|---|\n"
            f"|${self.mapping_tex['x1']}$|{self.x1i[0]:.2f}|{self.x1i[-1]:.2f}|{self.Lx1:.2f}|{self.dims[0]}|\n"
            f"|${self.mapping_tex['x2']}$|{self.x2i[0]:.2f}|{self.x2i[-1]:.2f}|{self.Lx2:.2f}|{self.dims[1]}|\n"
            f"|${self.mapping_tex['x3']}$|{self.x3i[0]:.2f}|{self.x3i[-1]:.2f}|{self.Lx3:.2f}|{self.dims[2]}|\n"
        )

    def __dir__(self):
        return object.__dir__(self) + list(self.mapping_grid.keys())


class GridSlice(Grid):
    def __init__(self, grid: Grid, slice_):
        self.slice = tuple(
            s if isinstance(s, slice) else slice(s, s + 1) for s in slice_
        )
        self.slicer = None

        self.gridfile_path = None
        self.set_coordinate_system(grid.coordinates)

        self.T = grid.T
        self.indexing = grid.indexing

        sl_ind = (lambda i: i) if self.indexing == "ijk" else (lambda i: 2 - i)
        self.xn = tuple(x[self.slice[sl_ind(i)]] for i, x in enumerate(grid.xn))
        self.xni = []
        for i in range(3):
            stop = self.slice[sl_ind(i)].stop
            step = self.slice[sl_ind(i)].step
            if stop is not None:
                stop += 1 if step is None else step
            self.xni.append(grid.xni[i][self.slice[sl_ind(i)].start : stop : step])

        self.xni = tuple(self.xni)
        self.dxn = tuple(x[1:] - x[:-1] for x in self.xni)
        self.L = tuple(x[-1] - x[0] for x in self.xni)

        # reference in named attributes
        for i in range(3):
            setattr(self, f"x{i+1}", self.xn[i])
            setattr(self, f"x{i+1}i", self.xni[i])
            setattr(self, f"dx{i+1}", self.dxn[i])
            setattr(self, f"Lx{i+1}", self.L[i])

        self.dims = tuple(len(x) for x in self.xn)
        self.rdims = tuple(dim for dim in self.dims if dim > 1)
        self.rdims_ind = tuple(i for i, dim in enumerate(self.dims) if dim > 1)

        self.data_shape = grid.data_shape
<<<<<<< HEAD
        if self.indexing == "ijk":
            self.rmask = tuple(slice(None) if dim > 1 else 0 for dim in self.dims)
        else:
            self.rmask = tuple(slice(None) if dim > 1 else 0 for dim in self.dims)
=======
        self.rmask = tuple(slice(None) if dim > 1 else 0 for dim in reversed(self.dims))
>>>>>>> 96997fc4

        self.size = grid.size

        # TODO repr and str<|MERGE_RESOLUTION|>--- conflicted
+++ resolved
@@ -291,14 +291,12 @@
         self.rdims_ind = tuple(i for i, dim in enumerate(self.dims) if dim > 1)
 
         self.data_shape = grid.data_shape
-<<<<<<< HEAD
         if self.indexing == "ijk":
             self.rmask = tuple(slice(None) if dim > 1 else 0 for dim in self.dims)
         else:
-            self.rmask = tuple(slice(None) if dim > 1 else 0 for dim in self.dims)
-=======
-        self.rmask = tuple(slice(None) if dim > 1 else 0 for dim in reversed(self.dims))
->>>>>>> 96997fc4
+            self.rmask = tuple(
+                slice(None) if dim > 1 else 0 for dim in reversed(self.dims)
+            )
 
         self.size = grid.size
 
